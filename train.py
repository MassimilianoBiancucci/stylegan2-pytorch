--- conflicted
+++ resolved
@@ -1,616 +1,611 @@
-import argparse
-import math
-import random
-import os
-
-import numpy as np
-import torch
-from torch import nn, autograd, optim
-from torch.nn import functional as F
-from torch.utils import data
-import torch.distributed as dist
-from torchvision import transforms, utils
-from tqdm import tqdm
-
-try:
-    import wandb
-
-except ImportError:
-    wandb = None
-
-
-from dataset import MultiResolutionDataset
-from distributed import (
-    get_rank,
-    synchronize,
-    reduce_loss_dict,
-    reduce_sum,
-    get_world_size,
-)
-from op import conv2d_gradfix
-from non_leaking import augment, AdaptiveAugment
-
-
-def data_sampler(dataset, shuffle, distributed):
-    if distributed:
-        return data.distributed.DistributedSampler(dataset, shuffle=shuffle)
-
-    if shuffle:
-        return data.RandomSampler(dataset)
-
-    else:
-        return data.SequentialSampler(dataset)
-
-
-def requires_grad(model, flag=True):
-    for p in model.parameters():
-        p.requires_grad = flag
-
-
-def accumulate(model1, model2, decay=0.999):
-    par1 = dict(model1.named_parameters())
-    par2 = dict(model2.named_parameters())
-
-    for k in par1.keys():
-        par1[k].data.mul_(decay).add_(par2[k].data, alpha=1 - decay)
-
-
-def sample_data(loader):
-    while True:
-        for batch in loader:
-            yield batch
-
-
-def d_logistic_loss(real_pred, fake_pred):
-    real_loss = F.softplus(-real_pred)
-    fake_loss = F.softplus(fake_pred)
-
-    return real_loss.mean() + fake_loss.mean()
-
-
-def d_r1_loss(real_pred, real_img):
-    with conv2d_gradfix.no_weight_gradients():
-        grad_real, = autograd.grad(
-            outputs=real_pred.sum(), inputs=real_img, create_graph=True
-        )
-    grad_penalty = grad_real.pow(2).reshape(grad_real.shape[0], -1).sum(1).mean()
-
-    return grad_penalty
-
-
-def g_nonsaturating_loss(fake_pred):
-    loss = F.softplus(-fake_pred).mean()
-
-    return loss
-
-
-def g_path_regularize(fake_img, latents, mean_path_length, decay=0.01):
-    noise = torch.randn_like(fake_img) / math.sqrt(
-        fake_img.shape[2] * fake_img.shape[3]
-    )
-    grad, = autograd.grad(
-        outputs=(fake_img * noise).sum(), inputs=latents, create_graph=True
-    )
-    path_lengths = torch.sqrt(grad.pow(2).sum(2).mean(1))
-
-    path_mean = mean_path_length + decay * (path_lengths.mean() - mean_path_length)
-
-    path_penalty = (path_lengths - path_mean).pow(2).mean()
-
-    return path_penalty, path_mean.detach(), path_lengths
-
-
-def make_noise(batch, latent_dim, n_noise, device):
-    if n_noise == 1:
-        return torch.randn(batch, latent_dim, device=device)
-
-    noises = torch.randn(n_noise, batch, latent_dim, device=device).unbind(0)
-
-    return noises
-
-
-def mixing_noise(batch, latent_dim, prob, device):
-    if prob > 0 and random.random() < prob:
-        return make_noise(batch, latent_dim, 2, device)
-
-    else:
-        return [make_noise(batch, latent_dim, 1, device)]
-
-
-def set_grad_none(model, targets):
-    for n, p in model.named_parameters():
-        if n in targets:
-            p.grad = None
-
-
-def train(args, loader, generator, discriminator, g_optim, d_optim, g_ema, device):
-    loader = sample_data(loader)
-
-    pbar = range(args.iter)
-
-    if get_rank() == 0:
-        pbar = tqdm(pbar, initial=args.start_iter, dynamic_ncols=True, smoothing=0.01)
-
-    mean_path_length = 0
-
-    d_loss_val = 0
-    r1_loss = torch.tensor(0.0, device=device)
-    g_loss_val = 0
-    path_loss = torch.tensor(0.0, device=device)
-    path_lengths = torch.tensor(0.0, device=device)
-    mean_path_length_avg = 0
-    loss_dict = {}
-
-    if args.distributed:
-        g_module = generator.module
-        d_module = discriminator.module
-
-    else:
-        g_module = generator
-        d_module = discriminator
-
-    accum = 0.5 ** (32 / (10 * 1000))
-    ada_aug_p = args.augment_p if args.augment_p > 0 else 0.0
-    r_t_stat = 0
-
-    if args.augment and args.augment_p == 0:
-        ada_augment = AdaptiveAugment(args.ada_target, args.ada_length, 8, device)
-
-    sample_z = torch.randn(args.n_sample, args.latent, device=device)
-
-    for idx in pbar:
-        i = idx + args.start_iter
-
-        if i > args.iter:
-            print("Done!")
-
-            break
-
-        real_img = next(loader)
-        real_img = real_img.to(device)
-
-        requires_grad(generator, False)
-        requires_grad(discriminator, True)
-
-        noise = mixing_noise(args.batch, args.latent, args.mixing, device)
-        fake_img, _ = generator(noise)
-
-        if args.augment:
-            real_img_aug, _ = augment(real_img, ada_aug_p)
-            fake_img, _ = augment(fake_img, ada_aug_p)
-
-        else:
-            real_img_aug = real_img
-
-        fake_pred = discriminator(fake_img)
-        real_pred = discriminator(real_img_aug)
-        d_loss = d_logistic_loss(real_pred, fake_pred)
-
-        loss_dict["d"] = d_loss
-        loss_dict["real_score"] = real_pred.mean()
-        loss_dict["fake_score"] = fake_pred.mean()
-
-        discriminator.zero_grad()
-        d_loss.backward()
-        d_optim.step()
-
-        if args.augment and args.augment_p == 0:
-            ada_aug_p = ada_augment.tune(real_pred)
-            r_t_stat = ada_augment.r_t_stat
-
-        d_regularize = i % args.d_reg_every == 0
-
-        if d_regularize:
-            real_img.requires_grad = True
-
-            if args.augment:
-                real_img_aug, _ = augment(real_img, ada_aug_p)
-
-            else:
-                real_img_aug = real_img
-
-            real_pred = discriminator(real_img_aug)
-            r1_loss = d_r1_loss(real_pred, real_img)
-
-            discriminator.zero_grad()
-            (args.r1 / 2 * r1_loss * args.d_reg_every + 0 * real_pred[0]).backward()
-
-            d_optim.step()
-
-        loss_dict["r1"] = r1_loss
-
-        requires_grad(generator, True)
-        requires_grad(discriminator, False)
-
-        noise = mixing_noise(args.batch, args.latent, args.mixing, device)
-        fake_img, _ = generator(noise)
-
-        if args.augment:
-            fake_img, _ = augment(fake_img, ada_aug_p)
-
-        fake_pred = discriminator(fake_img)
-        g_loss = g_nonsaturating_loss(fake_pred)
-
-        loss_dict["g"] = g_loss
-
-        generator.zero_grad()
-        g_loss.backward()
-        g_optim.step()
-
-        g_regularize = i % args.g_reg_every == 0
-
-        if g_regularize:
-            path_batch_size = max(1, args.batch // args.path_batch_shrink)
-            noise = mixing_noise(path_batch_size, args.latent, args.mixing, device)
-            fake_img, latents = generator(noise, return_latents=True)
-
-            path_loss, mean_path_length, path_lengths = g_path_regularize(
-                fake_img, latents, mean_path_length
-            )
-
-            generator.zero_grad()
-            weighted_path_loss = args.path_regularize * args.g_reg_every * path_loss
-
-            if args.path_batch_shrink:
-                weighted_path_loss += 0 * fake_img[0, 0, 0, 0]
-
-            weighted_path_loss.backward()
-
-            g_optim.step()
-
-            mean_path_length_avg = (
-                reduce_sum(mean_path_length).item() / get_world_size()
-            )
-
-        loss_dict["path"] = path_loss
-        loss_dict["path_length"] = path_lengths.mean()
-
-        accumulate(g_ema, g_module, accum)
-
-        loss_reduced = reduce_loss_dict(loss_dict)
-
-        d_loss_val = loss_reduced["d"].mean().item()
-        g_loss_val = loss_reduced["g"].mean().item()
-        r1_val = loss_reduced["r1"].mean().item()
-        path_loss_val = loss_reduced["path"].mean().item()
-        real_score_val = loss_reduced["real_score"].mean().item()
-        fake_score_val = loss_reduced["fake_score"].mean().item()
-        path_length_val = loss_reduced["path_length"].mean().item()
-
-        if get_rank() == 0:
-            pbar.set_description(
-                (
-                    f"d: {d_loss_val:.4f}; g: {g_loss_val:.4f}; r1: {r1_val:.4f}; "
-                    f"path: {path_loss_val:.4f}; mean path: {mean_path_length_avg:.4f}; "
-                    f"augment: {ada_aug_p:.4f}"
-                )
-            )
-
-            if wandb and args.wandb:
-                wandb.log(
-                    {
-                        "Generator": g_loss_val,
-                        "Discriminator": d_loss_val,
-                        "Augment": ada_aug_p,
-                        "Rt": r_t_stat,
-                        "R1": r1_val,
-                        "Path Length Regularization": path_loss_val,
-                        "Mean Path Length": mean_path_length,
-                        "Real Score": real_score_val,
-                        "Fake Score": fake_score_val,
-                        "Path Length": path_length_val,
-                    }
-                )
-
-            if i % 100 == 0:
-                with torch.no_grad():
-                    g_ema.eval()
-                    sample, _ = g_ema([sample_z])
-                    utils.save_image(
-                        sample,
-                        f"sample/{str(i).zfill(6)}.png",
-                        nrow=int(args.n_sample ** 0.5),
-                        normalize=True,
-                        range=(-1, 1),
-                    )
-
-            if i % 10000 == 0:
-                torch.save(
-                    {
-                        "g": g_module.state_dict(),
-                        "d": d_module.state_dict(),
-                        "g_ema": g_ema.state_dict(),
-                        "g_optim": g_optim.state_dict(),
-                        "d_optim": d_optim.state_dict(),
-                        "args": args,
-                        "ada_aug_p": ada_aug_p,
-                    },
-                    f"checkpoint/{str(i).zfill(6)}.pt",
-                )
-
-
-class train_args:
-    """
-    class that contain the same variables
-    as the arguments of the train.py file
-    """
-    std_config = {
-<<<<<<< HEAD
-        "path": None,
-        "arch": "stylegan2",
-=======
-        "path": "/home/ubuntu/hdd/Datasets/car_tile_only_img_dataset_lmdb",
-        "arch": "swgan",
->>>>>>> bbbbc1de
-        "iter": 800000,
-        "batch": 8,
-        "n_sample": 64,
-        "size": 256,
-        "r1": 10,
-        "path_regularize": 2,
-        "path_batch_shrink": 2,
-        "d_reg_every": 16,
-        "g_reg_every": 4,
-        "mixing": 0.9,
-        "ckpt": None,
-        "lr": 0.002,
-        "channel_multiplier": 2,
-        "wandb": False,
-        "augment": True,
-        "augment_p": 0.0,
-        "ada_target": 0.6,
-        "ada_length": 500*1000,
-        "ada_every": 256,
-        "wandb_project": "stylegan2",
-        "wandb_entity": "deep_learning_team",
-        "wandb_mode": "online",
-    }
-
-    def __init__(self, config=None):
-        
-        self.config = self.std_config
-        if config is not None:
-            self.config.update(config)
-            
-        
-        self.path = config["path"]  # path to the lmdb dataset
-        self.arch = config["arch"]  # model architectures (stylegan2 | swagan)
-        self.iter = config["iter"]  # total training iterations, defult 800'000
-        self.batch = config["batch"]    # batch sizes for each gpus, default: 16
-        self.n_sample = config["n_sample"]  # number of the samples generated during training, default 64
-        self.size = config["size"]  # image sizes for the model, default is 256
-        self.r1 = config["r1"]  # weight of the r1 regularization, default is 10
-        self.path_regularize = config["path_regularize"] # weight of the path regularization, default is 2
-        self.path_batch_shrink = config["path_batch_shrink"] # batch size reducing factor for the path length regularization (reduce memory consumption), default is 2
-        self.d_reg_every = config["d_reg_every"] # interval of the applying r1 regularization (discriminator), default is 16
-        self.g_reg_every = config["g_reg_every"] # interval of the applying path length regularization (generator), default is 4
-        self.mixing = config["mixing"] # probability of latent code mixing, default is 0.9
-        self.ckpt = config["ckpt"] # path to the checkpoint to resume training, default is None
-        self.lr = config["lr"] # learning rate, default is 0.002
-        self.channel_multiplier = config["channel_multiplier"] #channel multiplier factor for the model. config-f = 2, else = 1, default 2
-        self.wandb = config["wandb"] # use wandb for logging, default is False
-        self.local_rank = config["local_rank"] # local rank for distributed training, default is 0
-        self.augment = config["augment"] # apply non leaking augmentation, default is False
-        self.augment_p = config["augment_p"] # probability of applying augmentation. 0 = use adaptive augmentation, default is 0
-        self.ada_target = config["ada_target"] # target augmentation probability for adaptive augmentation, default is 0.6
-        self.ada_length = config["ada_length"] # target duraing to reach augmentation probability for adaptive augmentation, default is 50'000 (500*1000)
-        self.ada_every = config["ada_every"] # probability update interval of the adaptive augmentation, default is 256
-        
-        self.wandb_project = config["wandb_project"] # wandb project name, default is None
-        self.wandb_entity = config["wandb_entity"] # wandb entity name, default is None
-        self.wandb_mode = config["wandb_mode"] # wandb run name, default is None
-
-        self.distributed = False
-        args.latent = 512
-        args.n_mlp = 8
-        args.start_iter = 0
-
-
-if __name__ == "__main__":
-    device = "cuda"
-
-    parser = argparse.ArgumentParser(description="StyleGAN2 trainer")
-
-    parser.add_argument("path", type=str, help="path to the lmdb dataset")
-    parser.add_argument('--arch', type=str, default='stylegan2', help='model architectures (stylegan2 | swagan)')
-    parser.add_argument(
-        "--iter", type=int, default=800000, help="total training iterations"
-    )
-    parser.add_argument(
-        "--batch", type=int, default=16, help="batch sizes for each gpus"
-    )
-    parser.add_argument(
-        "--n_sample",
-        type=int,
-        default=64,
-        help="number of the samples generated during training",
-    )
-    parser.add_argument(
-        "--size", type=int, default=256, help="image sizes for the model"
-    )
-    parser.add_argument(
-        "--r1", type=float, default=10, help="weight of the r1 regularization"
-    )
-    parser.add_argument(
-        "--path_regularize",
-        type=float,
-        default=2,
-        help="weight of the path length regularization",
-    )
-    parser.add_argument(
-        "--path_batch_shrink",
-        type=int,
-        default=2,
-        help="batch size reducing factor for the path length regularization (reduce memory consumption)",
-    )
-    parser.add_argument(
-        "--d_reg_every",
-        type=int,
-        default=16,
-        help="interval of the applying r1 regularization",
-    )
-    parser.add_argument(
-        "--g_reg_every",
-        type=int,
-        default=4,
-        help="interval of the applying path length regularization",
-    )
-    parser.add_argument(
-        "--mixing", type=float, default=0.9, help="probability of latent code mixing"
-    )
-    parser.add_argument(
-        "--ckpt",
-        type=str,
-        default=None,
-        help="path to the checkpoints to resume training",
-    )
-    parser.add_argument("--lr", type=float, default=0.002, help="learning rate")
-    parser.add_argument(
-        "--channel_multiplier",
-        type=int,
-        default=2,
-        help="channel multiplier factor for the model. config-f = 2, else = 1",
-    )
-    parser.add_argument(
-        "--wandb", action="store_true", help="use weights and biases logging"
-    )
-    parser.add_argument(
-        "--local_rank", type=int, default=0, help="local rank for distributed training"
-    )
-    parser.add_argument(
-        "--augment", action="store_true", help="apply non leaking augmentation"
-    )
-    parser.add_argument(
-        "--augment_p",
-        type=float,
-        default=0,
-        help="probability of applying augmentation. 0 = use adaptive augmentation",
-    )
-    parser.add_argument(
-        "--ada_target",
-        type=float,
-        default=0.6,
-        help="target augmentation probability for adaptive augmentation",
-    )
-    parser.add_argument(
-        "--ada_length",
-        type=int,
-        default=500 * 1000,
-        help="target duraing to reach augmentation probability for adaptive augmentation",
-    )
-    parser.add_argument(
-        "--ada_every",
-        type=int,
-        default=256,
-        help="probability update interval of the adaptive augmentation",
-    )
-
-    args = parser.parse_args()
-    args = train_args()
-
-    n_gpu = int(os.environ["WORLD_SIZE"]) if "WORLD_SIZE" in os.environ else 1
-    args.distributed = n_gpu > 1
-
-    if args.distributed:
-        torch.cuda.set_device(args.local_rank)
-        torch.distributed.init_process_group(backend="nccl", init_method="env://")
-        synchronize()
-
-    args.latent = 512
-    args.n_mlp = 8
-
-    args.start_iter = 0
-
-    if args.arch == 'stylegan2':
-        from model import Generator, Discriminator
-
-    elif args.arch == 'swagan':
-        from swagan import Generator, Discriminator
-
-    generator = Generator(
-        args.size, args.latent, args.n_mlp, channel_multiplier=args.channel_multiplier
-    ).to(device)
-    discriminator = Discriminator(
-        args.size, channel_multiplier=args.channel_multiplier
-    ).to(device)
-    g_ema = Generator(
-        args.size, args.latent, args.n_mlp, channel_multiplier=args.channel_multiplier
-    ).to(device)
-    g_ema.eval()
-    accumulate(g_ema, generator, 0)
-
-    g_reg_ratio = args.g_reg_every / (args.g_reg_every + 1)
-    d_reg_ratio = args.d_reg_every / (args.d_reg_every + 1)
-
-    g_optim = optim.Adam(
-        generator.parameters(),
-        lr=args.lr * g_reg_ratio,
-        betas=(0 ** g_reg_ratio, 0.99 ** g_reg_ratio),
-    )
-    d_optim = optim.Adam(
-        discriminator.parameters(),
-        lr=args.lr * d_reg_ratio,
-        betas=(0 ** d_reg_ratio, 0.99 ** d_reg_ratio),
-    )
-
-    if args.ckpt is not None:
-        print("load model:", args.ckpt)
-
-        ckpt = torch.load(args.ckpt, map_location=lambda storage, loc: storage)
-
-        try:
-            ckpt_name = os.path.basename(args.ckpt)
-            args.start_iter = int(os.path.splitext(ckpt_name)[0])
-
-        except ValueError:
-            pass
-
-        generator.load_state_dict(ckpt["g"])
-        discriminator.load_state_dict(ckpt["d"])
-        g_ema.load_state_dict(ckpt["g_ema"])
-
-        g_optim.load_state_dict(ckpt["g_optim"])
-        d_optim.load_state_dict(ckpt["d_optim"])
-
-    if args.distributed:
-        generator = nn.parallel.DistributedDataParallel(
-            generator,
-            device_ids=[args.local_rank],
-            output_device=args.local_rank,
-            broadcast_buffers=False,
-        )
-
-        discriminator = nn.parallel.DistributedDataParallel(
-            discriminator,
-            device_ids=[args.local_rank],
-            output_device=args.local_rank,
-            broadcast_buffers=False,
-        )
-
-    transform = transforms.Compose(
-        [
-            transforms.RandomHorizontalFlip(),
-            transforms.ToTensor(),
-            transforms.Normalize((0.5, 0.5, 0.5), (0.5, 0.5, 0.5), inplace=True),
-        ]
-    )
-
-    dataset = MultiResolutionDataset(args.path, transform, args.size)
-
-    loader = data.DataLoader(
-        dataset,
-        batch_size=args.batch,
-        sampler=data_sampler(dataset, shuffle=True, distributed=args.distributed),
-        drop_last=True,
-    )
-
-    if get_rank() == 0 and wandb is not None and args.wandb:
-        wandb.init(
-            project=args.wandb_project, 
-            entity=args.wandb_entity,
-            mode=args.wandb_mode
-        )
-
-        wandb.config.update(args.__dict__)
-
-    train(args, loader, generator, discriminator, g_optim, d_optim, g_ema, device)
+import argparse
+import math
+import random
+import os
+
+import numpy as np
+import torch
+from torch import nn, autograd, optim
+from torch.nn import functional as F
+from torch.utils import data
+import torch.distributed as dist
+from torchvision import transforms, utils
+from tqdm import tqdm
+
+try:
+    import wandb
+
+except ImportError:
+    wandb = None
+
+
+from dataset import MultiResolutionDataset
+from distributed import (
+    get_rank,
+    synchronize,
+    reduce_loss_dict,
+    reduce_sum,
+    get_world_size,
+)
+from op import conv2d_gradfix
+from non_leaking import augment, AdaptiveAugment
+
+
+def data_sampler(dataset, shuffle, distributed):
+    if distributed:
+        return data.distributed.DistributedSampler(dataset, shuffle=shuffle)
+
+    if shuffle:
+        return data.RandomSampler(dataset)
+
+    else:
+        return data.SequentialSampler(dataset)
+
+
+def requires_grad(model, flag=True):
+    for p in model.parameters():
+        p.requires_grad = flag
+
+
+def accumulate(model1, model2, decay=0.999):
+    par1 = dict(model1.named_parameters())
+    par2 = dict(model2.named_parameters())
+
+    for k in par1.keys():
+        par1[k].data.mul_(decay).add_(par2[k].data, alpha=1 - decay)
+
+
+def sample_data(loader):
+    while True:
+        for batch in loader:
+            yield batch
+
+
+def d_logistic_loss(real_pred, fake_pred):
+    real_loss = F.softplus(-real_pred)
+    fake_loss = F.softplus(fake_pred)
+
+    return real_loss.mean() + fake_loss.mean()
+
+
+def d_r1_loss(real_pred, real_img):
+    with conv2d_gradfix.no_weight_gradients():
+        grad_real, = autograd.grad(
+            outputs=real_pred.sum(), inputs=real_img, create_graph=True
+        )
+    grad_penalty = grad_real.pow(2).reshape(grad_real.shape[0], -1).sum(1).mean()
+
+    return grad_penalty
+
+
+def g_nonsaturating_loss(fake_pred):
+    loss = F.softplus(-fake_pred).mean()
+
+    return loss
+
+
+def g_path_regularize(fake_img, latents, mean_path_length, decay=0.01):
+    noise = torch.randn_like(fake_img) / math.sqrt(
+        fake_img.shape[2] * fake_img.shape[3]
+    )
+    grad, = autograd.grad(
+        outputs=(fake_img * noise).sum(), inputs=latents, create_graph=True
+    )
+    path_lengths = torch.sqrt(grad.pow(2).sum(2).mean(1))
+
+    path_mean = mean_path_length + decay * (path_lengths.mean() - mean_path_length)
+
+    path_penalty = (path_lengths - path_mean).pow(2).mean()
+
+    return path_penalty, path_mean.detach(), path_lengths
+
+
+def make_noise(batch, latent_dim, n_noise, device):
+    if n_noise == 1:
+        return torch.randn(batch, latent_dim, device=device)
+
+    noises = torch.randn(n_noise, batch, latent_dim, device=device).unbind(0)
+
+    return noises
+
+
+def mixing_noise(batch, latent_dim, prob, device):
+    if prob > 0 and random.random() < prob:
+        return make_noise(batch, latent_dim, 2, device)
+
+    else:
+        return [make_noise(batch, latent_dim, 1, device)]
+
+
+def set_grad_none(model, targets):
+    for n, p in model.named_parameters():
+        if n in targets:
+            p.grad = None
+
+
+def train(args, loader, generator, discriminator, g_optim, d_optim, g_ema, device):
+    loader = sample_data(loader)
+
+    pbar = range(args.iter)
+
+    if get_rank() == 0:
+        pbar = tqdm(pbar, initial=args.start_iter, dynamic_ncols=True, smoothing=0.01)
+
+    mean_path_length = 0
+
+    d_loss_val = 0
+    r1_loss = torch.tensor(0.0, device=device)
+    g_loss_val = 0
+    path_loss = torch.tensor(0.0, device=device)
+    path_lengths = torch.tensor(0.0, device=device)
+    mean_path_length_avg = 0
+    loss_dict = {}
+
+    if args.distributed:
+        g_module = generator.module
+        d_module = discriminator.module
+
+    else:
+        g_module = generator
+        d_module = discriminator
+
+    accum = 0.5 ** (32 / (10 * 1000))
+    ada_aug_p = args.augment_p if args.augment_p > 0 else 0.0
+    r_t_stat = 0
+
+    if args.augment and args.augment_p == 0:
+        ada_augment = AdaptiveAugment(args.ada_target, args.ada_length, 8, device)
+
+    sample_z = torch.randn(args.n_sample, args.latent, device=device)
+
+    for idx in pbar:
+        i = idx + args.start_iter
+
+        if i > args.iter:
+            print("Done!")
+
+            break
+
+        real_img = next(loader)
+        real_img = real_img.to(device)
+
+        requires_grad(generator, False)
+        requires_grad(discriminator, True)
+
+        noise = mixing_noise(args.batch, args.latent, args.mixing, device)
+        fake_img, _ = generator(noise)
+
+        if args.augment:
+            real_img_aug, _ = augment(real_img, ada_aug_p)
+            fake_img, _ = augment(fake_img, ada_aug_p)
+
+        else:
+            real_img_aug = real_img
+
+        fake_pred = discriminator(fake_img)
+        real_pred = discriminator(real_img_aug)
+        d_loss = d_logistic_loss(real_pred, fake_pred)
+
+        loss_dict["d"] = d_loss
+        loss_dict["real_score"] = real_pred.mean()
+        loss_dict["fake_score"] = fake_pred.mean()
+
+        discriminator.zero_grad()
+        d_loss.backward()
+        d_optim.step()
+
+        if args.augment and args.augment_p == 0:
+            ada_aug_p = ada_augment.tune(real_pred)
+            r_t_stat = ada_augment.r_t_stat
+
+        d_regularize = i % args.d_reg_every == 0
+
+        if d_regularize:
+            real_img.requires_grad = True
+
+            if args.augment:
+                real_img_aug, _ = augment(real_img, ada_aug_p)
+
+            else:
+                real_img_aug = real_img
+
+            real_pred = discriminator(real_img_aug)
+            r1_loss = d_r1_loss(real_pred, real_img)
+
+            discriminator.zero_grad()
+            (args.r1 / 2 * r1_loss * args.d_reg_every + 0 * real_pred[0]).backward()
+
+            d_optim.step()
+
+        loss_dict["r1"] = r1_loss
+
+        requires_grad(generator, True)
+        requires_grad(discriminator, False)
+
+        noise = mixing_noise(args.batch, args.latent, args.mixing, device)
+        fake_img, _ = generator(noise)
+
+        if args.augment:
+            fake_img, _ = augment(fake_img, ada_aug_p)
+
+        fake_pred = discriminator(fake_img)
+        g_loss = g_nonsaturating_loss(fake_pred)
+
+        loss_dict["g"] = g_loss
+
+        generator.zero_grad()
+        g_loss.backward()
+        g_optim.step()
+
+        g_regularize = i % args.g_reg_every == 0
+
+        if g_regularize:
+            path_batch_size = max(1, args.batch // args.path_batch_shrink)
+            noise = mixing_noise(path_batch_size, args.latent, args.mixing, device)
+            fake_img, latents = generator(noise, return_latents=True)
+
+            path_loss, mean_path_length, path_lengths = g_path_regularize(
+                fake_img, latents, mean_path_length
+            )
+
+            generator.zero_grad()
+            weighted_path_loss = args.path_regularize * args.g_reg_every * path_loss
+
+            if args.path_batch_shrink:
+                weighted_path_loss += 0 * fake_img[0, 0, 0, 0]
+
+            weighted_path_loss.backward()
+
+            g_optim.step()
+
+            mean_path_length_avg = (
+                reduce_sum(mean_path_length).item() / get_world_size()
+            )
+
+        loss_dict["path"] = path_loss
+        loss_dict["path_length"] = path_lengths.mean()
+
+        accumulate(g_ema, g_module, accum)
+
+        loss_reduced = reduce_loss_dict(loss_dict)
+
+        d_loss_val = loss_reduced["d"].mean().item()
+        g_loss_val = loss_reduced["g"].mean().item()
+        r1_val = loss_reduced["r1"].mean().item()
+        path_loss_val = loss_reduced["path"].mean().item()
+        real_score_val = loss_reduced["real_score"].mean().item()
+        fake_score_val = loss_reduced["fake_score"].mean().item()
+        path_length_val = loss_reduced["path_length"].mean().item()
+
+        if get_rank() == 0:
+            pbar.set_description(
+                (
+                    f"d: {d_loss_val:.4f}; g: {g_loss_val:.4f}; r1: {r1_val:.4f}; "
+                    f"path: {path_loss_val:.4f}; mean path: {mean_path_length_avg:.4f}; "
+                    f"augment: {ada_aug_p:.4f}"
+                )
+            )
+
+            if wandb and args.wandb:
+                wandb.log(
+                    {
+                        "Generator": g_loss_val,
+                        "Discriminator": d_loss_val,
+                        "Augment": ada_aug_p,
+                        "Rt": r_t_stat,
+                        "R1": r1_val,
+                        "Path Length Regularization": path_loss_val,
+                        "Mean Path Length": mean_path_length,
+                        "Real Score": real_score_val,
+                        "Fake Score": fake_score_val,
+                        "Path Length": path_length_val,
+                    }
+                )
+
+            if i % 100 == 0:
+                with torch.no_grad():
+                    g_ema.eval()
+                    sample, _ = g_ema([sample_z])
+                    utils.save_image(
+                        sample,
+                        f"sample/{str(i).zfill(6)}.png",
+                        nrow=int(args.n_sample ** 0.5),
+                        normalize=True,
+                        range=(-1, 1),
+                    )
+
+            if i % 10000 == 0:
+                torch.save(
+                    {
+                        "g": g_module.state_dict(),
+                        "d": d_module.state_dict(),
+                        "g_ema": g_ema.state_dict(),
+                        "g_optim": g_optim.state_dict(),
+                        "d_optim": d_optim.state_dict(),
+                        "args": args,
+                        "ada_aug_p": ada_aug_p,
+                    },
+                    f"checkpoint/{str(i).zfill(6)}.pt",
+                )
+
+
+class train_args:
+    """
+    class that contain the same variables
+    as the arguments of the train.py file
+    """
+    std_config = {
+        "path": "/home/ubuntu/hdd/Datasets/car_tile_only_img_dataset_lmdb",
+        "arch": "swgan",
+        "iter": 800000,
+        "batch": 8,
+        "n_sample": 64,
+        "size": 256,
+        "r1": 10,
+        "path_regularize": 2,
+        "path_batch_shrink": 2,
+        "d_reg_every": 16,
+        "g_reg_every": 4,
+        "mixing": 0.9,
+        "ckpt": None,
+        "lr": 0.002,
+        "channel_multiplier": 2,
+        "wandb": False,
+        "augment": True,
+        "augment_p": 0.0,
+        "ada_target": 0.6,
+        "ada_length": 500*1000,
+        "ada_every": 256,
+        "wandb_project": "stylegan2",
+        "wandb_entity": "deep_learning_team",
+        "wandb_mode": "online",
+    }
+
+    def __init__(self, config=None):
+        
+        self.config = self.std_config
+        if config is not None:
+            self.config.update(config)
+            
+        
+        self.path = config["path"]  # path to the lmdb dataset
+        self.arch = config["arch"]  # model architectures (stylegan2 | swagan)
+        self.iter = config["iter"]  # total training iterations, defult 800'000
+        self.batch = config["batch"]    # batch sizes for each gpus, default: 16
+        self.n_sample = config["n_sample"]  # number of the samples generated during training, default 64
+        self.size = config["size"]  # image sizes for the model, default is 256
+        self.r1 = config["r1"]  # weight of the r1 regularization, default is 10
+        self.path_regularize = config["path_regularize"] # weight of the path regularization, default is 2
+        self.path_batch_shrink = config["path_batch_shrink"] # batch size reducing factor for the path length regularization (reduce memory consumption), default is 2
+        self.d_reg_every = config["d_reg_every"] # interval of the applying r1 regularization (discriminator), default is 16
+        self.g_reg_every = config["g_reg_every"] # interval of the applying path length regularization (generator), default is 4
+        self.mixing = config["mixing"] # probability of latent code mixing, default is 0.9
+        self.ckpt = config["ckpt"] # path to the checkpoint to resume training, default is None
+        self.lr = config["lr"] # learning rate, default is 0.002
+        self.channel_multiplier = config["channel_multiplier"] #channel multiplier factor for the model. config-f = 2, else = 1, default 2
+        self.wandb = config["wandb"] # use wandb for logging, default is False
+        self.local_rank = config["local_rank"] # local rank for distributed training, default is 0
+        self.augment = config["augment"] # apply non leaking augmentation, default is False
+        self.augment_p = config["augment_p"] # probability of applying augmentation. 0 = use adaptive augmentation, default is 0
+        self.ada_target = config["ada_target"] # target augmentation probability for adaptive augmentation, default is 0.6
+        self.ada_length = config["ada_length"] # target duraing to reach augmentation probability for adaptive augmentation, default is 50'000 (500*1000)
+        self.ada_every = config["ada_every"] # probability update interval of the adaptive augmentation, default is 256
+        
+        self.wandb_project = config["wandb_project"] # wandb project name, default is None
+        self.wandb_entity = config["wandb_entity"] # wandb entity name, default is None
+        self.wandb_mode = config["wandb_mode"] # wandb run name, default is None
+
+        self.distributed = False
+        args.latent = 512
+        args.n_mlp = 8
+        args.start_iter = 0
+
+
+if __name__ == "__main__":
+    device = "cuda"
+
+    parser = argparse.ArgumentParser(description="StyleGAN2 trainer")
+
+    parser.add_argument("path", type=str, help="path to the lmdb dataset")
+    parser.add_argument('--arch', type=str, default='stylegan2', help='model architectures (stylegan2 | swagan)')
+    parser.add_argument(
+        "--iter", type=int, default=800000, help="total training iterations"
+    )
+    parser.add_argument(
+        "--batch", type=int, default=16, help="batch sizes for each gpus"
+    )
+    parser.add_argument(
+        "--n_sample",
+        type=int,
+        default=64,
+        help="number of the samples generated during training",
+    )
+    parser.add_argument(
+        "--size", type=int, default=256, help="image sizes for the model"
+    )
+    parser.add_argument(
+        "--r1", type=float, default=10, help="weight of the r1 regularization"
+    )
+    parser.add_argument(
+        "--path_regularize",
+        type=float,
+        default=2,
+        help="weight of the path length regularization",
+    )
+    parser.add_argument(
+        "--path_batch_shrink",
+        type=int,
+        default=2,
+        help="batch size reducing factor for the path length regularization (reduce memory consumption)",
+    )
+    parser.add_argument(
+        "--d_reg_every",
+        type=int,
+        default=16,
+        help="interval of the applying r1 regularization",
+    )
+    parser.add_argument(
+        "--g_reg_every",
+        type=int,
+        default=4,
+        help="interval of the applying path length regularization",
+    )
+    parser.add_argument(
+        "--mixing", type=float, default=0.9, help="probability of latent code mixing"
+    )
+    parser.add_argument(
+        "--ckpt",
+        type=str,
+        default=None,
+        help="path to the checkpoints to resume training",
+    )
+    parser.add_argument("--lr", type=float, default=0.002, help="learning rate")
+    parser.add_argument(
+        "--channel_multiplier",
+        type=int,
+        default=2,
+        help="channel multiplier factor for the model. config-f = 2, else = 1",
+    )
+    parser.add_argument(
+        "--wandb", action="store_true", help="use weights and biases logging"
+    )
+    parser.add_argument(
+        "--local_rank", type=int, default=0, help="local rank for distributed training"
+    )
+    parser.add_argument(
+        "--augment", action="store_true", help="apply non leaking augmentation"
+    )
+    parser.add_argument(
+        "--augment_p",
+        type=float,
+        default=0,
+        help="probability of applying augmentation. 0 = use adaptive augmentation",
+    )
+    parser.add_argument(
+        "--ada_target",
+        type=float,
+        default=0.6,
+        help="target augmentation probability for adaptive augmentation",
+    )
+    parser.add_argument(
+        "--ada_length",
+        type=int,
+        default=500 * 1000,
+        help="target duraing to reach augmentation probability for adaptive augmentation",
+    )
+    parser.add_argument(
+        "--ada_every",
+        type=int,
+        default=256,
+        help="probability update interval of the adaptive augmentation",
+    )
+
+    args = parser.parse_args()
+    args = train_args()
+
+    n_gpu = int(os.environ["WORLD_SIZE"]) if "WORLD_SIZE" in os.environ else 1
+    args.distributed = n_gpu > 1
+
+    if args.distributed:
+        torch.cuda.set_device(args.local_rank)
+        torch.distributed.init_process_group(backend="nccl", init_method="env://")
+        synchronize()
+
+    args.latent = 512
+    args.n_mlp = 8
+
+    args.start_iter = 0
+
+    if args.arch == 'stylegan2':
+        from model import Generator, Discriminator
+
+    elif args.arch == 'swagan':
+        from swagan import Generator, Discriminator
+
+    generator = Generator(
+        args.size, args.latent, args.n_mlp, channel_multiplier=args.channel_multiplier
+    ).to(device)
+    discriminator = Discriminator(
+        args.size, channel_multiplier=args.channel_multiplier
+    ).to(device)
+    g_ema = Generator(
+        args.size, args.latent, args.n_mlp, channel_multiplier=args.channel_multiplier
+    ).to(device)
+    g_ema.eval()
+    accumulate(g_ema, generator, 0)
+
+    g_reg_ratio = args.g_reg_every / (args.g_reg_every + 1)
+    d_reg_ratio = args.d_reg_every / (args.d_reg_every + 1)
+
+    g_optim = optim.Adam(
+        generator.parameters(),
+        lr=args.lr * g_reg_ratio,
+        betas=(0 ** g_reg_ratio, 0.99 ** g_reg_ratio),
+    )
+    d_optim = optim.Adam(
+        discriminator.parameters(),
+        lr=args.lr * d_reg_ratio,
+        betas=(0 ** d_reg_ratio, 0.99 ** d_reg_ratio),
+    )
+
+    if args.ckpt is not None:
+        print("load model:", args.ckpt)
+
+        ckpt = torch.load(args.ckpt, map_location=lambda storage, loc: storage)
+
+        try:
+            ckpt_name = os.path.basename(args.ckpt)
+            args.start_iter = int(os.path.splitext(ckpt_name)[0])
+
+        except ValueError:
+            pass
+
+        generator.load_state_dict(ckpt["g"])
+        discriminator.load_state_dict(ckpt["d"])
+        g_ema.load_state_dict(ckpt["g_ema"])
+
+        g_optim.load_state_dict(ckpt["g_optim"])
+        d_optim.load_state_dict(ckpt["d_optim"])
+
+    if args.distributed:
+        generator = nn.parallel.DistributedDataParallel(
+            generator,
+            device_ids=[args.local_rank],
+            output_device=args.local_rank,
+            broadcast_buffers=False,
+        )
+
+        discriminator = nn.parallel.DistributedDataParallel(
+            discriminator,
+            device_ids=[args.local_rank],
+            output_device=args.local_rank,
+            broadcast_buffers=False,
+        )
+
+    transform = transforms.Compose(
+        [
+            transforms.RandomHorizontalFlip(),
+            transforms.ToTensor(),
+            transforms.Normalize((0.5, 0.5, 0.5), (0.5, 0.5, 0.5), inplace=True),
+        ]
+    )
+
+    dataset = MultiResolutionDataset(args.path, transform, args.size)
+
+    loader = data.DataLoader(
+        dataset,
+        batch_size=args.batch,
+        sampler=data_sampler(dataset, shuffle=True, distributed=args.distributed),
+        drop_last=True,
+    )
+
+    if get_rank() == 0 and wandb is not None and args.wandb:
+        wandb.init(
+            project=args.wandb_project, 
+            entity=args.wandb_entity,
+            mode=args.wandb_mode
+        )
+
+        wandb.config.update(args.__dict__)
+
+    train(args, loader, generator, discriminator, g_optim, d_optim, g_ema, device)